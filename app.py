--- conflicted
+++ resolved
@@ -319,8 +319,8 @@
             st.subheader('Pricing LSM : ')
             start = time.time()
             with st.spinner('''Valorisation de l'option en cours...''') : 
-
-                price, std_error, intevalles = pricer.LSM(brownian, donnee_marche, 
+                donnee_marche_LSM.taux_interet = np.full(nb_pas+1, risk_free_rate)
+                price, std_error, intevalles = pricer.LSM(brownian, donnee_marche_LSM, 
                                                         method= 'vector' if calcul_method == 'Vectorielle' else 'scalar', 
                                                         antithetic = antithetic_choice,
                                                         poly_degree=poly_degree, model_type=regress_method)
@@ -339,29 +339,6 @@
             with col3_LSM:
                 st.metric('''Intervalle de confiance :''', value=intevalles, delta=None)
 
-<<<<<<< HEAD
-        start = time.time()
-        with st.spinner('''Valorisation de l'option en cours...''') : 
-            donnee_marche_LSM.taux_interet = np.full(nb_pas+1, risk_free_rate)
-            price, std_error, intevalles = pricer.LSM(brownian, donnee_marche_LSM, 
-                                                      method= 'vector' if calcul_method == 'Vectorielle' else 'scalar', 
-                                                      antithetic = antithetic_choice,
-                                                      poly_degree=poly_degree, model_type=regress_method)
-        end = time.time()
-        time_difference = round(end - start, 1)
-        prix_option = f"{round(price, 2)}€"
-        std_error = f"{round(std_error, 4)}€"
-        intevalles = f"{round(intevalles[0], 4)}€ - {round(intevalles[1], 4)}€"
-        
-        col11_LSM, col2_LSM, col3_LSM = st.columns(3) 
-        with col11_LSM:
-            st.metric('''Valeur de l'option :''', value=prix_option, delta=None)
-            st.metric('Temps de pricing (secondes) :', value=time_difference, delta=None)
-        with col2_LSM:
-            st.metric('''Ecart type du prix de l'option :''', value=std_error, delta=None)
-        with col3_LSM:
-            st.metric('''Intervalle de confiance :''', value=intevalles, delta=None)
-
         if not vasicek_model_check:
             st.divider()
             st.subheader('Pricing avec Arbre : ')
@@ -377,10 +354,6 @@
             
             st.metric('''Valeur de l'option :''', value=prix_option, delta=None)
             st.metric('Temps de pricing (secondes) :', value=time_difference, delta=None)
-=======
-            st.divider()
-            st.subheader('Pricing avec Arbre : ')
-
             start = time.time()
             with st.spinner('''Valorisation de l'option en cours...''') : 
                 arbre.pricer_arbre()
@@ -392,7 +365,6 @@
             
             st.metric('''Valeur de l'option :''', value=prix_option, delta=None)
             st.metric('Temps de pricing (secondes) :', value=time_difference, delta=None)
->>>>>>> 4c957339
 
         if heston_model_check:
             st.divider()
